// (c) 2019-2020, Ava Labs, Inc. All rights reserved.
// See the file LICENSE for licensing terms.

package platformvm

import (
	"errors"
	"fmt"
	"time"

	"github.com/ava-labs/avalanchego/ids"
	"github.com/ava-labs/avalanchego/snow/choices"
	"github.com/ava-labs/avalanchego/snow/consensus/snowman"
	"github.com/ava-labs/avalanchego/utils/hashing"
)

// When one stakes, one must specify the time one will start to validate and
// the time one will stop validating. The latter must be after the former, and both
// times must be in the future.
//
// When one wants to start staking:
// * They issue a transactions.to that effect to an existing staker.
// * The staker checks whether the specified "start staking time" is in the past relative to
//   their wall clock.
//   ** If so, the staker ignores the transaction
//   ** If not, the staker issues a proposal block (see below) on behalf of the would-be staker.
//
// When one is done staking:
// * The staking set decides whether the staker should receive either:
//   ** Only the tokens that the staker put up as a bond
//	 ** The tokens the staker put up as a bond, and also a reward for staking
//
// This chain has three types of blocks:
// 1. A proposal block
//	- Contains a proposal to do one of the following:
//    * Change the chain time from t to t'. (This doubles as
//      proposing to update the staking set.)
//      ** It must be that: t' > t
//      ** It must be that: t' <= [time at which the next staker stops staking]
//    * Reward a staker upon their leaving the staking pool
//    	** It must be that chain time == [time for this staker to stop staking]
//    	** It must be that this staker is the next staker to stop staking
//    * Add a staker to the staking pool
//      ** It must be that: staker.startTime < chain time
//	- A proposal block is always followed by either a commit block or a rejection block
// 2. A commit block
//	- Does one of the following:
//    * Approve a proposal to change the chain time from t to t'
//      ** This should be the initial preference if t' <= Wall clock time
//    * Approve a proposal to reward for a staker upon their leaving the staking pool
//      ** It must be that: chain time == [time for this staker to stop staking]
//      ** It must be that: this staker is the next staker to stop staking
//    * Approve a proposal to add a staker to the staking pool
//      ** This should be the initial preference if staker.startTime > Wall clock
//         time
//	- A commit block must always be preceded on the chain by the proposal block whose
//	  proposal is being committed
// 3. A rejection block
//  - Does one of the following:
//    * Reject a proposal to change the chain time from t to t' (therefore keeping it at t)
//      ** This should be the initial preference if t' > [this node's wall clock time + Delta],
//         where Delta is our synchrony assumption
//    * Reject a proposal to reward for a staker upon their leaving the staking pool.
//      ** The staker only has their bond (locked tokens) returned
//      ** This should be the initial preference if the staker has had < Chi uptime
//      ** It must be that: t == [time for this staker to stop staking]
//      ** It must be that: this staker is the next staker to stop staking
//    * Reject a proposal to add a staker to the staking set.
//		** Increase the timestamp to the would-be staker's start time
//      ** This should be the initial preference if staker.startTime <= Wall clock
//         time
//  - A rejection block must always be preceded on the chain by the proposal block whose
//	  proposal is being rejected

var (
	errBlockNil         = errors.New("block is nil")
	errInvalidBlockType = errors.New("invalid block type")
)

// Block is the common interface that all staking blocks must have
type Block interface {
	snowman.Block

	// initialize this block's non-serialized fields.
	//
	// This method should be called when a block is unmarshaled from bytes.
	//
	// [vm] is the vm the block exists in
	// [bytes] is the byte representation of this block
	// [status] is the current status of this block
	// [self] is the lowest implementing struct of this block
	initialize(vm *VM, bytes []byte, status choices.Status, self Block) error

	// returns true if this block or any processing ancestors consume any of the
	// named atomic imports.
	conflicts(ids.Set) (bool, error)

	// parent returns the parent block, similarly to Parent. However, it
	// provides the more specific Block interface.
	parentBlock() (Block, error)

	// addChild notifies this block that it has a child block building on it.
	// When this block commits its changes, it should set the child's base state
	// to the internal state. This ensures that the state versions do not
	// recurse the length of the chain.
	addChild(Block)

	// free all the references of this block from the vm's memory
	free()

	// Set the block's underlying state to the chain's internal state
	setBaseState()
}

// A decision block (either Commit, Abort, or DecisionBlock.) represents a
// decision to either commit (accept) or abort (reject) the changes specified in
// its parent, if its parent is a proposal. Otherwise, the changes are committed
// immediately.
type decision interface {
	// This function should only be called after Verify is called.
	// onAccept returns:
	// 1) The current state of the chain, if this block is decided or hasn't
	//    been verified.
	// 2) The state of the chain after this block is accepted, if this block was
	//    verified successfully.
	onAccept() MutableState
}

// CommonBlock contains fields and methods common to all blocks in this VM.
type CommonBlock struct {
	PrntID ids.ID `serialize:"true" json:"parentID"` // parent's ID
	Hght   uint64 `serialize:"true" json:"height"`   // This block's height. The genesis block is at height 0.

	self      Block // self is a reference to this block's implementing struct
	id        ids.ID
	bytes     []byte
<<<<<<< HEAD
	timestamp time.Time // Time this block was proposed at
=======
	timestamp time.Time
>>>>>>> 61289854
	status    choices.Status
	vm        *VM

	// This block's children
	children []Block
}

func (b *CommonBlock) initialize(vm *VM, bytes []byte, status choices.Status, self Block) error {
	b.self = self
	b.id = hashing.ComputeHash256Array(bytes)
	b.bytes = bytes
	b.status = status
	b.vm = vm
	return nil
}

// ID returns the ID of this block
func (b *CommonBlock) ID() ids.ID { return b.id }

// Bytes returns the binary representation of this block
func (b *CommonBlock) Bytes() []byte { return b.bytes }

// Status returns the status of this block
func (b *CommonBlock) Status() choices.Status { return b.status }

// Parent returns this block's parent's ID
func (b *CommonBlock) Parent() ids.ID { return b.PrntID }

// Height returns this block's height. The genesis block has height 0.
func (b *CommonBlock) Height() uint64 { return b.Hght }

// Timestamp returns this block's time.
func (b *CommonBlock) Timestamp() time.Time {
<<<<<<< HEAD
	// If this is the last accepted block and the block was loaded from disk
	// since it was accepted, then the timestamp wouldn't be set correctly. So,
	// we explicitly return the chain time.
=======
>>>>>>> 61289854
	if b.id == b.vm.lastAcceptedID {
		return b.vm.internalState.GetTimestamp()
	}
	return b.timestamp
}

// Parent returns [b]'s parent
func (b *CommonBlock) parentBlock() (Block, error) {
	return b.vm.getBlock(b.Parent())
}

func (b *CommonBlock) addChild(child Block) {
	b.children = append(b.children, child)
}

func (b *CommonBlock) free() {
	delete(b.vm.currentBlocks, b.ID())
	b.children = nil
}

func (b *CommonBlock) conflicts(s ids.Set) (bool, error) {
	if b.Status() == choices.Accepted {
		return false, nil
	}
	parent, err := b.parentBlock()
	if err != nil {
		return false, err
	}
	return parent.conflicts(s)
}

func (b *CommonBlock) Verify() error {
	if b == nil {
		return errBlockNil
	}

	parent, err := b.parentBlock()
	if err != nil {
		return err
	}
	if expectedHeight := parent.Height() + 1; expectedHeight != b.Hght {
		return fmt.Errorf(
			"expected block to have height %d, but found %d",
			expectedHeight,
			b.Hght,
		)
	}
	return nil
}

func (b *CommonBlock) Reject() error {
	defer b.free()

	b.status = choices.Rejected
	b.vm.internalState.AddBlock(b.self)
	return b.vm.internalState.Commit()
}

func (b *CommonBlock) Accept() error {
	blkID := b.ID()

	b.status = choices.Accepted
	b.vm.internalState.AddBlock(b.self)
	b.vm.internalState.SetLastAccepted(blkID)
	b.vm.internalState.SetHeight(b.Hght)
	b.vm.lastAcceptedID = blkID
	return b.vm.metrics.AcceptBlock(b.self)
}

// CommonDecisionBlock contains the fields and methods common to all decision blocks
type CommonDecisionBlock struct {
	CommonBlock `serialize:"true"`

	// state of the chain if this block is accepted
	onAcceptState VersionedState

	// to be executed if this block is accepted
	onAcceptFunc func() error
}

func (cdb *CommonDecisionBlock) free() {
	cdb.CommonBlock.free()
	cdb.onAcceptState = nil
}

func (cdb *CommonDecisionBlock) setBaseState() {
	cdb.onAcceptState.SetBase(cdb.vm.internalState)
}

func (cdb *CommonDecisionBlock) onAccept() MutableState {
	if cdb.Status().Decided() || cdb.onAcceptState == nil {
		return cdb.vm.internalState
	}
	return cdb.onAcceptState
}

func (cdb *CommonDecisionBlock) Reject() error {
	defer cdb.free()

	cdb.status = choices.Rejected
	cdb.vm.internalState.AddBlock(cdb.self)
	return cdb.vm.internalState.Commit()
}

// SingleDecisionBlock contains the accept for standalone decision blocks
type SingleDecisionBlock struct {
	CommonDecisionBlock `serialize:"true"`
}

// Accept implements the snowman.Block interface
func (sdb *SingleDecisionBlock) Accept() error {
	sdb.vm.ctx.Log.Verbo("accepting block with ID %s", sdb.ID())

	if err := sdb.CommonDecisionBlock.Accept(); err != nil {
		return fmt.Errorf("failed to accept CommonBlock: %w", err)
	}

	// Update the state of the chain in the database
	sdb.onAcceptState.Apply(sdb.vm.internalState)
	if err := sdb.vm.internalState.Commit(); err != nil {
		return fmt.Errorf("failed to commit vm's state: %w", err)
	}

	for _, child := range sdb.children {
		child.setBaseState()
	}
	if sdb.onAcceptFunc != nil {
		if err := sdb.onAcceptFunc(); err != nil {
			return fmt.Errorf("failed to execute onAcceptFunc: %w", err)
		}
	}

	sdb.free()
	return nil
}

// DoubleDecisionBlock contains the accept for a pair of blocks
type DoubleDecisionBlock struct {
	CommonDecisionBlock `serialize:"true"`
}

// Accept implements the snowman.Block interface
func (ddb *DoubleDecisionBlock) Accept() error {
	ddb.vm.ctx.Log.Verbo("Accepting block with ID %s", ddb.ID())

	parentIntf, err := ddb.parentBlock()
	if err != nil {
		return err
	}

	parent, ok := parentIntf.(*ProposalBlock)
	if !ok {
		ddb.vm.ctx.Log.Error("double decision block should only follow a proposal block")
		return errInvalidBlockType
	}

	if err := parent.CommonBlock.Accept(); err != nil {
		return fmt.Errorf("failed to accept parent's CommonBlock: %w", err)
	}

	if err := ddb.CommonBlock.Accept(); err != nil {
		return fmt.Errorf("failed to accept CommonBlock: %w", err)
	}

	// Update the state of the chain in the database
	ddb.onAcceptState.Apply(ddb.vm.internalState)
	if err := ddb.vm.internalState.Commit(); err != nil {
		return fmt.Errorf("failed to commit vm's state: %w", err)
	}

	for _, child := range ddb.children {
		child.setBaseState()
	}
	if ddb.onAcceptFunc != nil {
		if err := ddb.onAcceptFunc(); err != nil {
			return fmt.Errorf("failed to execute OnAcceptFunc: %w", err)
		}
	}

	// remove this block and its parent from memory
	parent.free()
	ddb.free()
	return nil
}<|MERGE_RESOLUTION|>--- conflicted
+++ resolved
@@ -134,11 +134,7 @@
 	self      Block // self is a reference to this block's implementing struct
 	id        ids.ID
 	bytes     []byte
-<<<<<<< HEAD
 	timestamp time.Time // Time this block was proposed at
-=======
-	timestamp time.Time
->>>>>>> 61289854
 	status    choices.Status
 	vm        *VM
 
@@ -172,12 +168,9 @@
 
 // Timestamp returns this block's time.
 func (b *CommonBlock) Timestamp() time.Time {
-<<<<<<< HEAD
 	// If this is the last accepted block and the block was loaded from disk
 	// since it was accepted, then the timestamp wouldn't be set correctly. So,
 	// we explicitly return the chain time.
-=======
->>>>>>> 61289854
 	if b.id == b.vm.lastAcceptedID {
 		return b.vm.internalState.GetTimestamp()
 	}
