--- conflicted
+++ resolved
@@ -2399,16 +2399,33 @@
 	return nil
 }
 
-<<<<<<< HEAD
+// GetTimestampReply is the response from GetTimestamp
+type GetTimestampReply struct {
+	// Current timestamp
+	Timestamp time.Time `json:"timestamp"`
+}
+
+// GetTimestamp returns the current timestamp on chain.
+func (service *Service) GetTimestamp(_ *http.Request, args *struct{}, reply *GetTimestampReply) error {
+	service.vm.ctx.Log.Debug("Platform: GetTimestamp called")
+
+	reply.Timestamp = service.vm.internalState.GetTimestamp()
+	return nil
+}
+
+// GetValidatorsAtArgs is the response from GetValidatorsAt
 type GetValidatorsAtArgs struct {
 	Height   json.Uint64 `json:"height"`
 	SubnetID ids.ID      `json:"subnetID"`
 }
 
+// GetValidatorsAtReply is the response from GetValidatorsAt
 type GetValidatorsAtReply struct {
 	Validators map[string]uint64 `json:"validators"`
 }
 
+// GetValidatorsAt returns the weights of the validator set of a provided subnet
+// at the specified height.
 func (service *Service) GetValidatorsAt(_ *http.Request, args *GetValidatorsAtArgs, reply *GetValidatorsAtReply) error {
 	service.vm.ctx.Log.Info(
 		"Platform: GetValidatorsAt called with Height %d and SubnetID %s",
@@ -2425,18 +2442,5 @@
 	for nodeID, weight := range validators {
 		reply.Validators[nodeID.PrefixedString(constants.NodeIDPrefix)] = weight
 	}
-=======
-// GetTimestampReply is the response from GetTimestamp
-type GetTimestampReply struct {
-	// Current timestamp
-	Timestamp time.Time `json:"timestamp"`
-}
-
-// GetTimestamp returns the current timestamp on chain.
-func (service *Service) GetTimestamp(_ *http.Request, args *struct{}, reply *GetTimestampReply) error {
-	service.vm.ctx.Log.Debug("Platform: GetTimestamp called")
-
-	reply.Timestamp = service.vm.internalState.GetTimestamp()
->>>>>>> 275a8d1d
 	return nil
 }