--- conflicted
+++ resolved
@@ -10,10 +10,6 @@
 	"github.com/ava-labs/avalanchego/ids"
 	"github.com/ava-labs/avalanchego/utils/units"
 	"github.com/ava-labs/avalanchego/vms/components/avax"
-<<<<<<< HEAD
-	"github.com/ava-labs/avalanchego/vms/platformvm/platformcodec"
-=======
->>>>>>> b3dcbdb8
 	"github.com/ava-labs/avalanchego/vms/platformvm/transactions"
 	"github.com/ava-labs/avalanchego/vms/secp256k1fx"
 	"github.com/stretchr/testify/assert"
@@ -76,11 +72,7 @@
 				},
 			}
 			tx := &transactions.SignedTx{UnsignedTx: utx}
-<<<<<<< HEAD
-			err = tx.Sign(platformcodec.Codec, signers)
-=======
 			err = tx.Sign(Codec, signers)
->>>>>>> b3dcbdb8
 			assert.NoError(err)
 
 			vs := newVersionedState(
