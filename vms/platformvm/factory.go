--- conflicted
+++ resolved
@@ -16,30 +16,20 @@
 
 // Factory can create new instances of the Platform Chain
 type Factory struct {
-<<<<<<< HEAD
-	ChainManager chains.Manager
-	Validators   validators.Manager
-	AVA          ids.ID
-	AVM          ids.ID
-=======
 	ChainManager   chains.Manager
 	Validators     validators.Manager
 	StakingEnabled bool
->>>>>>> 30569986
+	AVA            ids.ID
+	AVM            ids.ID
 }
 
 // New returns a new instance of the Platform Chain
 func (f *Factory) New() interface{} {
 	return &VM{
-<<<<<<< HEAD
-		chainManager: f.ChainManager,
-		validators:   f.Validators,
-		ava:          f.AVA,
-		avm:          f.AVM,
-=======
-		ChainManager:   f.ChainManager,
-		Validators:     f.Validators,
-		StakingEnabled: f.StakingEnabled,
->>>>>>> 30569986
+		chainManager:   f.ChainManager,
+		validators:     f.Validators,
+		stakingEnabled: f.StakingEnabled,
+		ava:            f.AVA,
+		avm:            f.AVM,
 	}
 }