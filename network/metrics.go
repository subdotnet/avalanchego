--- conflicted
+++ resolved
@@ -71,15 +71,10 @@
 	ping, pong,
 	getAcceptedFrontier, acceptedFrontier,
 	getAccepted, accepted,
-<<<<<<< HEAD
-	get, getAncestors, put, multiPut,
+	getAncestors, multiPut,
+	get, put,
 	pushQuery, pullQuery, chits,
 	appRequest, appResponse, appGossip messageMetrics
-=======
-	getAncestors, multiPut,
-	get, put,
-	pushQuery, pullQuery, chits messageMetrics
->>>>>>> dca1a485
 }
 
 func (m *metrics) initialize(registerer prometheus.Registerer) error {
