--- conflicted
+++ resolved
@@ -1497,20 +1497,13 @@
 		return nil
 	}
 
-<<<<<<< HEAD
-	res := make([]*peer, n.peers.size())
-	copy(res, n.peers.peersList)
-
-	return res
-=======
-	peers := make([]*peer, 0, len(n.peers))
-	for _, peer := range n.peers {
+	peers := make([]*peer, 0, n.peers.size())
+	for _, peer := range n.peers.peersList {
 		if peer.connected.GetValue() && peer.compatible.GetValue() {
 			peers = append(peers, peer)
 		}
 	}
 	return peers
->>>>>>> a1343655
 }
 
 // Safe find a single peer
