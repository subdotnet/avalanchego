// (c) 2019-2020, Ava Labs, Inc. All rights reserved.
// See the file LICENSE for licensing terms.

package common

import (
	"errors"
	"testing"

	"github.com/ava-labs/avalanchego/ids"

	"github.com/ava-labs/avalanchego/database/manager"
	"github.com/ava-labs/avalanchego/snow"
)

var (
	errInitialize           = errors.New("unexpectedly called Initialize")
	errBootstrapping        = errors.New("unexpectedly called Bootstrapping")
	errBootstrapped         = errors.New("unexpectedly called Bootstrapped")
	errShutdown             = errors.New("unexpectedly called Shutdown")
	errCreateHandlers       = errors.New("unexpectedly called CreateHandlers")
	errCreateStaticHandlers = errors.New("unexpectedly called CreateStaticHandlers")
	errHealthCheck          = errors.New("unexpectedly called HealthCheck")
	errConnected            = errors.New("unexpectedly called Connected")
	errDisconnected         = errors.New("unexpectedly called Disconnected")
	errVersion              = errors.New("unexpectedly called Version")
	errAppRequest           = errors.New("unexpectedly called AppRequest")
	errAppResponse          = errors.New("unexpectedly called AppResponse")
	errAppRequestFailed     = errors.New("unexpectedly called AppRequestFailed")
	errAppGossip            = errors.New("unexpectedly called AppGossip")

	_ VM = &TestVM{}
)

// TestVM is a test vm
type TestVM struct {
	T *testing.T

	CantInitialize, CantBootstrapping, CantBootstrapped,
	CantShutdown, CantCreateHandlers, CantCreateStaticHandlers,
	CantHealthCheck, CantConnected, CantDisconnected, CantVersion,
	CantAppRequest, CantAppResponse, CantAppGossip, CantAppRequestFailed bool

	InitializeF                              func(*snow.Context, manager.Manager, []byte, []byte, []byte, chan<- Message, []*Fx, AppSender) error
	BootstrappingF, BootstrappedF, ShutdownF func() error
	CreateHandlersF                          func() (map[string]*HTTPHandler, error)
	CreateStaticHandlersF                    func() (map[string]*HTTPHandler, error)
	ConnectedF                               func(ids.ShortID) error
	DisconnectedF                            func(ids.ShortID) error
	HealthCheckF                             func() (interface{}, error)
	AppRequestF, AppResponseF                func(nodeID ids.ShortID, requestID uint32, msg []byte) error
	AppGossipF                               func(nodeID ids.ShortID, msg []byte) error
	AppRequestFailedF                        func(nodeID ids.ShortID, requestID uint32) error
	VersionF                                 func() (string, error)
}

func (vm *TestVM) Default(cant bool) {
	vm.CantInitialize = cant
	vm.CantBootstrapping = cant
	vm.CantBootstrapped = cant
	vm.CantShutdown = cant
	vm.CantCreateHandlers = cant
	vm.CantCreateStaticHandlers = cant
	vm.CantHealthCheck = cant
	vm.CantAppRequest = cant
	vm.CantAppRequestFailed = cant
	vm.CantAppResponse = cant
	vm.CantAppGossip = cant
	vm.CantVersion = cant
	vm.CantConnected = cant
	vm.CantDisconnected = cant
}

func (vm *TestVM) Initialize(ctx *snow.Context, db manager.Manager, genesisBytes, upgradeBytes, configBytes []byte, msgChan chan<- Message, fxs []*Fx, appSender AppSender) error {
	if vm.InitializeF != nil {
		return vm.InitializeF(ctx, db, genesisBytes, upgradeBytes, configBytes, msgChan, fxs, appSender)
	}
	if vm.CantInitialize && vm.T != nil {
		vm.T.Fatal(errInitialize)
	}
	return errInitialize
}

func (vm *TestVM) Bootstrapping() error {
	if vm.BootstrappingF != nil {
		return vm.BootstrappingF()
	}
	if vm.CantBootstrapping {
		if vm.T != nil {
			vm.T.Fatal(errBootstrapping)
		}
		return errBootstrapping
	}
	return nil
}

func (vm *TestVM) Bootstrapped() error {
	if vm.BootstrappedF != nil {
		return vm.BootstrappedF()
	}
	if vm.CantBootstrapped {
		if vm.T != nil {
			vm.T.Fatal(errBootstrapped)
		}
		return errBootstrapped
	}
	return nil
}

func (vm *TestVM) Shutdown() error {
	if vm.ShutdownF != nil {
		return vm.ShutdownF()
	}
	if vm.CantShutdown {
		if vm.T != nil {
			vm.T.Fatal(errShutdown)
		}
		return errShutdown
	}
	return nil
}

func (vm *TestVM) CreateHandlers() (map[string]*HTTPHandler, error) {
	if vm.CreateHandlersF != nil {
		return vm.CreateHandlersF()
	}
	if vm.CantCreateHandlers && vm.T != nil {
		vm.T.Fatal(errCreateHandlers)
	}
	return nil, nil
}

func (vm *TestVM) CreateStaticHandlers() (map[string]*HTTPHandler, error) {
	if vm.CreateStaticHandlersF != nil {
		return vm.CreateStaticHandlersF()
	}
	if vm.CantCreateStaticHandlers && vm.T != nil {
		vm.T.Fatal(errCreateStaticHandlers)
	}
	return nil, nil
}

func (vm *TestVM) HealthCheck() (interface{}, error) {
	if vm.HealthCheckF != nil {
		return vm.HealthCheckF()
	}
	if vm.CantHealthCheck && vm.T != nil {
		vm.T.Fatal(errHealthCheck)
	}
	return nil, errHealthCheck
}

func (vm *TestVM) AppRequestFailed(nodeID ids.ShortID, requestID uint32) error {
	if vm.AppRequestFailedF != nil {
		return vm.AppRequestFailedF(nodeID, requestID)
	}
	if !vm.CantAppRequestFailed {
		return nil
	}
	if vm.T != nil {
<<<<<<< HEAD
		vm.T.Fatalf("Unexpectedly called AppRequestFailed")
	}
	return errors.New("unexpectedly called AppRequestFailed")
=======
		vm.T.Fatal(errAppRequest)
	}
	return errAppRequest
>>>>>>> 61289854
}

func (vm *TestVM) AppRequest(nodeID ids.ShortID, requestID uint32, request []byte) error {
	if vm.AppRequestF != nil {
		return vm.AppRequestF(nodeID, requestID, request)
	}
	if !vm.CantAppRequest {
		return nil
	}
	if vm.T != nil {
<<<<<<< HEAD
		vm.T.Fatalf("Unexpectedly called AppRequest")
	}
	return errors.New("unexpectedly called AppRequest")
=======
		vm.T.Fatal(errAppRequest)
	}
	return errAppRequest
>>>>>>> 61289854
}

func (vm *TestVM) AppResponse(nodeID ids.ShortID, requestID uint32, response []byte) error {
	if vm.AppResponseF != nil {
		return vm.AppResponseF(nodeID, requestID, response)
	}
	if !vm.CantAppResponse {
		return nil
	}
	if vm.T != nil {
<<<<<<< HEAD
		vm.T.Fatalf("Unexpectedly called AppResponse")
	}
	return errors.New("unexpectedly called AppResponse")
=======
		vm.T.Fatal(errAppResponse)
	}
	return errAppResponse
>>>>>>> 61289854
}

func (vm *TestVM) AppGossip(nodeID ids.ShortID, msg []byte) error {
	if vm.AppGossipF != nil {
		return vm.AppGossipF(nodeID, msg)
	}
	if !vm.CantAppGossip {
		return nil
	}
	if vm.T != nil {
<<<<<<< HEAD
		vm.T.Fatalf("Unexpectedly called AppGossip")
	}
	return errors.New("unexpectedly called AppGossip")
=======
		vm.T.Fatal(errAppGossip)
	}
	return errAppGossip
>>>>>>> 61289854
}

func (vm *TestVM) Connected(id ids.ShortID) error {
	if vm.ConnectedF != nil {
		return vm.ConnectedF(id)
	}
	if vm.CantConnected && vm.T != nil {
		vm.T.Fatal(errConnected)
	}
	return nil
}

func (vm *TestVM) Disconnected(id ids.ShortID) error {
	if vm.DisconnectedF != nil {
		return vm.DisconnectedF(id)
	}
	if vm.CantDisconnected && vm.T != nil {
		vm.T.Fatal(errDisconnected)
	}
	return nil
}

func (vm *TestVM) Version() (string, error) {
	if vm.VersionF != nil {
		return vm.VersionF()
	}
	if vm.CantVersion && vm.T != nil {
		vm.T.Fatal(errVersion)
	}
	return "", nil
}<|MERGE_RESOLUTION|>--- conflicted
+++ resolved
@@ -158,15 +158,9 @@
 		return nil
 	}
 	if vm.T != nil {
-<<<<<<< HEAD
-		vm.T.Fatalf("Unexpectedly called AppRequestFailed")
-	}
-	return errors.New("unexpectedly called AppRequestFailed")
-=======
 		vm.T.Fatal(errAppRequest)
 	}
 	return errAppRequest
->>>>>>> 61289854
 }
 
 func (vm *TestVM) AppRequest(nodeID ids.ShortID, requestID uint32, request []byte) error {
@@ -177,15 +171,9 @@
 		return nil
 	}
 	if vm.T != nil {
-<<<<<<< HEAD
-		vm.T.Fatalf("Unexpectedly called AppRequest")
-	}
-	return errors.New("unexpectedly called AppRequest")
-=======
 		vm.T.Fatal(errAppRequest)
 	}
 	return errAppRequest
->>>>>>> 61289854
 }
 
 func (vm *TestVM) AppResponse(nodeID ids.ShortID, requestID uint32, response []byte) error {
@@ -196,15 +184,9 @@
 		return nil
 	}
 	if vm.T != nil {
-<<<<<<< HEAD
-		vm.T.Fatalf("Unexpectedly called AppResponse")
-	}
-	return errors.New("unexpectedly called AppResponse")
-=======
 		vm.T.Fatal(errAppResponse)
 	}
 	return errAppResponse
->>>>>>> 61289854
 }
 
 func (vm *TestVM) AppGossip(nodeID ids.ShortID, msg []byte) error {
@@ -215,15 +197,9 @@
 		return nil
 	}
 	if vm.T != nil {
-<<<<<<< HEAD
-		vm.T.Fatalf("Unexpectedly called AppGossip")
-	}
-	return errors.New("unexpectedly called AppGossip")
-=======
 		vm.T.Fatal(errAppGossip)
 	}
 	return errAppGossip
->>>>>>> 61289854
 }
 
 func (vm *TestVM) Connected(id ids.ShortID) error {
