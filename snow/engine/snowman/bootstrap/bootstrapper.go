--- conflicted
+++ resolved
@@ -233,18 +233,25 @@
 		return b.fetch(wantedBlkID)
 	}
 
-<<<<<<< HEAD
+	processingBlocks := make(map[ids.ID]snowman.Block, lenBlks)
+	processingBlocks[wantedBlkID] = wantedBlk
+
 	// Peel off till a RemoteVM, to try and batch ParseBlock requests (it reduces network overhead)
 	if mVM, ok := b.VM.(*metervm.BlockVM); ok {
 		if pVM, ok := mVM.ChainVM.(*proposervm.VM); ok {
-			_, err := pVM.BatchedParseBlock(blks[1:])
+			parsedBlks, err := pVM.BatchedParseBlock(blks[1:])
 			if err == nil {
 				if !b.Restarted {
 					b.Ctx.Log.Info("Parsed a batch of %d blocks", len(blks[1:]))
 				} else {
 					b.Ctx.Log.Debug("Parsed a batch of %d blocks", len(blks[1:]))
 				}
-				return b.process(wantedBlk)
+
+				for _, parsedBlk := range parsedBlks {
+					processingBlocks[parsedBlk.ID()] = parsedBlk
+				}
+
+				return b.process(wantedBlk, processingBlocks)
 			}
 
 			// batch processing failed. Log and re-attempt one-by-one
@@ -253,11 +260,6 @@
 	}
 
 	// RemoteVM did not work, try local logic
-=======
-	processingBlocks := make(map[ids.ID]snowman.Block, lenBlks)
-	processingBlocks[wantedBlkID] = wantedBlk
-
->>>>>>> f2ed0345
 	for _, blkBytes := range blks[1:] {
 		blk, err := b.VM.ParseBlock(blkBytes)
 		if err != nil {
