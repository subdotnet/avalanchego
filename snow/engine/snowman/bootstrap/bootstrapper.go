--- conflicted
+++ resolved
@@ -261,13 +261,10 @@
 		b.tipHeight = blkHeight
 	}
 	for status == choices.Processing {
-<<<<<<< HEAD
-=======
 		if b.Halted() {
 			return nil
 		}
 
->>>>>>> cf3d15a8
 		b.Blocked.RemoveMissingID(blkID)
 
 		pushed, err := b.Blocked.Push(&blockJob{
@@ -335,13 +332,8 @@
 		b.Ctx.Log.Debug("bootstrapping fetched %d blocks. Executing state transitions...", b.NumFetched)
 	}
 
-<<<<<<< HEAD
-	executedBlocks, err := b.Blocked.ExecuteAll(b.Ctx, b.Restarted, b.Ctx.ConsensusDispatcher, b.Ctx.DecisionDispatcher)
-	if err != nil {
-=======
 	executedBlocks, err := b.Blocked.ExecuteAll(b.Ctx, b, b.Restarted, b.Ctx.ConsensusDispatcher, b.Ctx.DecisionDispatcher)
 	if err != nil || b.Halted() {
->>>>>>> cf3d15a8
 		return err
 	}
 
