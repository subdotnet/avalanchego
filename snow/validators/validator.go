// (c) 2019-2020, Ava Labs, Inc. All rights reserved.
// See the file LICENSE for licensing terms.

package validators

import (
<<<<<<< HEAD
	"time"
=======
	"math"
>>>>>>> ba7c7a43

	"github.com/ava-labs/gecko/ids"
	safemath "github.com/ava-labs/gecko/utils/math"
)

// Validator is the minimal description of someone that can be sampled.
type Validator interface {
	// ID returns the node ID of this validator
	ID() ids.ShortID

<<<<<<< HEAD
	// Weight that can be used for weighted sampling. If this validator is
	// validating the primary network, returns the amount of AVAX staked.
	Weight() uint64

	// Time this validator was supposed to start validating
	StartTime() time.Time

	// Time this validator was supposed to stop validating
	EndTime() time.Time
}

// validator is a struct that contains the base values required by the validator
// interface.
type testValidator struct {
	nodeID    ids.ShortID
	weight    uint64
	startTime time.Time
	endTime   time.Time
}

func (v *testValidator) ID() ids.ShortID      { return v.nodeID }
func (v *testValidator) Weight() uint64       { return v.weight }
func (v *testValidator) StartTime() time.Time { return v.startTime }
func (v *testValidator) EndTime() time.Time   { return v.endTime }

// NewValidator returns a validator object that implements the Validator
// interface
func NewValidator(
	nodeID ids.ShortID,
	weight uint64,
	startTime time.Time,
	endTime time.Time,
) Validator {
	return &testValidator{
		nodeID: nodeID,
		weight: weight,
	}
}

// GenerateRandomValidator creates a random validator with the provided weight
func GenerateRandomValidator(weight uint64) Validator {
	nodeID := ids.GenerateTestShortID()
	startTime := time.Now()
	endTime := startTime.Add(time.Hour)
	return NewValidator(
		nodeID,
		weight,
		startTime,
		endTime,
	)
=======
	// Returns this validator's weight
	Weight() uint64
}

type validator struct {
	id     ids.ShortID
	weight uint64
}

func (v *validator) ID() ids.ShortID {
	return v.id
}

func (v *validator) addWeight(weight uint64) {
	newTotalWeight, err := safemath.Add64(weight, v.weight)
	if err != nil {
		newTotalWeight = math.MaxUint64
	}
	v.weight = newTotalWeight
}

func (v *validator) removeWeight(weight uint64) {
	newTotalWeight, err := safemath.Sub64(v.weight, weight)
	if err != nil {
		newTotalWeight = 0
	}
	v.weight = newTotalWeight
}

func (v *validator) Weight() uint64 {
	return v.weight
>>>>>>> ba7c7a43
}<|MERGE_RESOLUTION|>--- conflicted
+++ resolved
@@ -4,11 +4,7 @@
 package validators
 
 import (
-<<<<<<< HEAD
-	"time"
-=======
 	"math"
->>>>>>> ba7c7a43
 
 	"github.com/ava-labs/gecko/ids"
 	safemath "github.com/ava-labs/gecko/utils/math"
@@ -19,70 +15,20 @@
 	// ID returns the node ID of this validator
 	ID() ids.ShortID
 
-<<<<<<< HEAD
 	// Weight that can be used for weighted sampling. If this validator is
 	// validating the primary network, returns the amount of AVAX staked.
 	Weight() uint64
-
-	// Time this validator was supposed to start validating
-	StartTime() time.Time
-
-	// Time this validator was supposed to stop validating
-	EndTime() time.Time
 }
 
 // validator is a struct that contains the base values required by the validator
 // interface.
-type testValidator struct {
-	nodeID    ids.ShortID
-	weight    uint64
-	startTime time.Time
-	endTime   time.Time
-}
-
-func (v *testValidator) ID() ids.ShortID      { return v.nodeID }
-func (v *testValidator) Weight() uint64       { return v.weight }
-func (v *testValidator) StartTime() time.Time { return v.startTime }
-func (v *testValidator) EndTime() time.Time   { return v.endTime }
-
-// NewValidator returns a validator object that implements the Validator
-// interface
-func NewValidator(
-	nodeID ids.ShortID,
-	weight uint64,
-	startTime time.Time,
-	endTime time.Time,
-) Validator {
-	return &testValidator{
-		nodeID: nodeID,
-		weight: weight,
-	}
-}
-
-// GenerateRandomValidator creates a random validator with the provided weight
-func GenerateRandomValidator(weight uint64) Validator {
-	nodeID := ids.GenerateTestShortID()
-	startTime := time.Now()
-	endTime := startTime.Add(time.Hour)
-	return NewValidator(
-		nodeID,
-		weight,
-		startTime,
-		endTime,
-	)
-=======
-	// Returns this validator's weight
-	Weight() uint64
-}
-
 type validator struct {
-	id     ids.ShortID
+	nodeID ids.ShortID
 	weight uint64
 }
 
-func (v *validator) ID() ids.ShortID {
-	return v.id
-}
+func (v *validator) ID() ids.ShortID { return v.nodeID }
+func (v *validator) Weight() uint64  { return v.weight }
 
 func (v *validator) addWeight(weight uint64) {
 	newTotalWeight, err := safemath.Add64(weight, v.weight)
@@ -100,7 +46,23 @@
 	v.weight = newTotalWeight
 }
 
-func (v *validator) Weight() uint64 {
-	return v.weight
->>>>>>> ba7c7a43
+// NewValidator returns a validator object that implements the Validator
+// interface
+func NewValidator(
+	nodeID ids.ShortID,
+	weight uint64,
+) Validator {
+	return &validator{
+		nodeID: nodeID,
+		weight: weight,
+	}
+}
+
+// GenerateRandomValidator creates a random validator with the provided weight
+func GenerateRandomValidator(weight uint64) Validator {
+	nodeID := ids.GenerateTestShortID()
+	return NewValidator(
+		nodeID,
+		weight,
+	)
 }