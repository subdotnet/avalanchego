--- conflicted
+++ resolved
@@ -6,12 +6,11 @@
 import (
 	"math/rand"
 
-	"github.com/ava-labs/gecko/utils/sampler"
-
 	"github.com/ava-labs/gecko/ids"
 	"github.com/ava-labs/gecko/snow"
 	"github.com/ava-labs/gecko/snow/choices"
 	"github.com/ava-labs/gecko/snow/consensus/snowball"
+	"github.com/ava-labs/gecko/utils/sampler"
 )
 
 type Network struct {
@@ -35,36 +34,23 @@
 func (n *Network) Initialize(params snowball.Parameters, numColors int) {
 	n.params = params
 	n.colors = append(n.colors, &TestBlock{
-<<<<<<< HEAD
 		TestDecidable: choices.TestDecidable{
-			IDV:     ids.Empty.Prefix(uint64(random.Rand(0, math.MaxInt64))),
+			IDV:     ids.Empty.Prefix(uint64(rand.Int63())),
 			StatusV: choices.Processing,
 		},
 		ParentV: Genesis,
 		HeightV: 0,
-=======
-		parent: Genesis,
-		id:     ids.Empty.Prefix(uint64(rand.Int63())),
-		status: choices.Processing,
->>>>>>> ed22a0d2
 	})
 
 	for i := 1; i < numColors; i++ {
 		dependency := n.colors[rand.Intn(len(n.colors))]
 		n.colors = append(n.colors, &TestBlock{
-<<<<<<< HEAD
 			TestDecidable: choices.TestDecidable{
-				IDV:     ids.Empty.Prefix(uint64(random.Rand(0, math.MaxInt64))),
+				IDV:     ids.Empty.Prefix(uint64(rand.Int63())),
 				StatusV: choices.Processing,
 			},
 			ParentV: dependency,
 			HeightV: dependency.HeightV + 1,
-=======
-			parent: dependency,
-			id:     ids.Empty.Prefix(uint64(rand.Int63())),
-			height: dependency.height + 1,
-			status: choices.Processing,
->>>>>>> ed22a0d2
 		})
 	}
 }
