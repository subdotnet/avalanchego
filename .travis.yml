language: go

go:
- 1.15.5

env:
  global:
  - AVALANCHE_HOME=$GOPATH/src/github.com/$TRAVIS_REPO_SLUG/
  - E2E_TEST_HOME=$GOPATH/src/github.com/ava-labs/avalanche-testing/
  - COMMIT=${TRAVIS_COMMIT::8}
  - DOCKERHUB_REPO=avaplatform/avalanchego

jobs:
  include:
  - stage: lint
    os: linux
    dist: bionic
    script:
    - ".ci/lint.sh"

  - stage: build
    os: linux
    dist: bionic
    script:
    - ".ci/build_and_test.sh"
    - ".ci/run_e2e_tests.sh"
    - ".ci/after_success.sh"

  - stage: build
<<<<<<< HEAD
    if: repo = "ava-labs/avalanchego"
=======
    if: repo = ava-labs/avalanchego
>>>>>>> f960d9a0
    os: osx
    osx_image: xcode11.4
    script:
    - ".ci/build_and_test.sh"

  - stage: build
    if: repo = "ava-labs/avalanchego"
    os: windows
    script:
    - ".ci/build_and_test.sh"<|MERGE_RESOLUTION|>--- conflicted
+++ resolved
@@ -27,11 +27,7 @@
     - ".ci/after_success.sh"
 
   - stage: build
-<<<<<<< HEAD
     if: repo = "ava-labs/avalanchego"
-=======
-    if: repo = ava-labs/avalanchego
->>>>>>> f960d9a0
     os: osx
     osx_image: xcode11.4
     script:
