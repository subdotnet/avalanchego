// (c) 2019-2020, Ava Labs, Inc. All rights reserved.
// See the file LICENSE for licensing terms.

package node

import (
	"crypto"
	"errors"
	"fmt"
	"io/ioutil"
	"net"
	"path/filepath"
	"sync"

	"github.com/ava-labs/avalanchego/api/admin"
	"github.com/ava-labs/avalanchego/api/auth"
	"github.com/ava-labs/avalanchego/api/health"
	"github.com/ava-labs/avalanchego/api/info"
	"github.com/ava-labs/avalanchego/api/keystore"
	"github.com/ava-labs/avalanchego/api/metrics"
	"github.com/ava-labs/avalanchego/api/server"
	"github.com/ava-labs/avalanchego/chains"
	"github.com/ava-labs/avalanchego/chains/atomic"
	"github.com/ava-labs/avalanchego/database"
	"github.com/ava-labs/avalanchego/database/manager"
	"github.com/ava-labs/avalanchego/database/prefixdb"
	"github.com/ava-labs/avalanchego/genesis"
	"github.com/ava-labs/avalanchego/ids"
	"github.com/ava-labs/avalanchego/indexer"
	"github.com/ava-labs/avalanchego/ipcs"
	"github.com/ava-labs/avalanchego/network"
	"github.com/ava-labs/avalanchego/snow/engine/common"
	"github.com/ava-labs/avalanchego/snow/networking/benchlist"
	"github.com/ava-labs/avalanchego/snow/networking/router"
	"github.com/ava-labs/avalanchego/snow/networking/timeout"
	"github.com/ava-labs/avalanchego/snow/triggers"
	"github.com/ava-labs/avalanchego/snow/validators"
	"github.com/ava-labs/avalanchego/utils"
	"github.com/ava-labs/avalanchego/utils/constants"
	"github.com/ava-labs/avalanchego/utils/hashing"
	"github.com/ava-labs/avalanchego/utils/logging"
	"github.com/ava-labs/avalanchego/utils/math"
	"github.com/ava-labs/avalanchego/utils/profiler"
	"github.com/ava-labs/avalanchego/utils/timer"
	"github.com/ava-labs/avalanchego/utils/wrappers"
	"github.com/ava-labs/avalanchego/version"
	"github.com/ava-labs/avalanchego/vms"
	"github.com/ava-labs/avalanchego/vms/avm"
	"github.com/ava-labs/avalanchego/vms/evm"
	"github.com/ava-labs/avalanchego/vms/nftfx"
	"github.com/ava-labs/avalanchego/vms/platformvm"
	"github.com/ava-labs/avalanchego/vms/propertyfx"
	"github.com/ava-labs/avalanchego/vms/rpcchainvm"
	"github.com/ava-labs/avalanchego/vms/secp256k1fx"
	"github.com/ava-labs/avalanchego/vms/timestampvm"
	"github.com/hashicorp/go-plugin"

	ipcsapi "github.com/ava-labs/avalanchego/api/ipcs"
)

// Networking constants
const (
	TCP = "tcp"
)

var (
	genesisHashKey  = []byte("genesisID")
	indexerDBPrefix = []byte{0x00}

	errPrimarySubnetNotBootstrapped = errors.New("primary subnet has not finished bootstrapping")
	errInvalidTLSKey                = errors.New("invalid TLS key")
)

// Node is an instance of an Avalanche node.
type Node struct {
	Log        logging.Logger
	LogFactory logging.Factory
	HTTPLog    logging.Logger

	// This node's unique ID used when communicating with other nodes
	// (in consensus, for example)
	ID ids.ShortID

	// Storage for this node
	DBManager manager.Manager
	DB        database.Database

	// Profiles the process. Nil if continuous profiling is disabled.
	profiler profiler.ContinuousProfiler

	// Indexes blocks, transactions and blocks
	indexer indexer.Indexer

	// Handles calls to Keystore API
	keystore keystore.Keystore

	// Manages shared memory
	sharedMemory atomic.Memory

	// Monitors node health and runs health checks
	healthService health.Service

	// Manages creation of blockchains and routing messages to them
	chainManager chains.Manager

	// Manages Virtual Machines
	vmManager vms.Manager

	// Manages validator benching
	benchlistManager benchlist.Manager

	// dispatcher for events as they happen in consensus
	DecisionDispatcher  *triggers.EventDispatcher
	ConsensusDispatcher *triggers.EventDispatcher

	IPCs *ipcs.ChainIPCs

	// Net runs the networking stack
	Net network.Network

	// this node's initial connections to the network
	beacons validators.Set

	// current validators of the network
	vdrs validators.Manager

	// Handles HTTP API calls
	APIServer server.Server

	// This node's configuration
	Config *Config

	// ensures that we only close the node once.
	shutdownOnce sync.Once

	// True if node is shutting down or is done shutting down
	shuttingDown utils.AtomicBool

	// Sets the exit code
	shuttingDownExitCode utils.AtomicInterface

	// Incremented only once on initialization.
	// Decremented when node is done shutting down.
	DoneShuttingDown sync.WaitGroup
}

/*
 ******************************************************************************
 *************************** P2P Networking Section ***************************
 ******************************************************************************
 */

func (n *Node) initNetworking() error {
	listener, err := net.Listen(TCP, fmt.Sprintf(":%d", n.Config.StakingIP.Port))
	if err != nil {
		return err
	}

	ipDesc, err := utils.ToIPDesc(listener.Addr().String())
	if err != nil {
		n.Log.Info("this node's IP is set to: %q", n.Config.StakingIP.IP())
	} else {
		ipDesc = utils.IPDesc{
			IP:   n.Config.StakingIP.IP().IP,
			Port: ipDesc.Port,
		}
		n.Log.Info("this node's IP is set to: %q", ipDesc)
	}

	dialer := network.NewDialer(TCP, n.Config.DialerConfig, n.Log)

	tlsKey, ok := n.Config.StakingTLSCert.PrivateKey.(crypto.Signer)
	if !ok {
		return errInvalidTLSKey
	}

	tlsConfig := network.TLSConfig(n.Config.StakingTLSCert)

	serverUpgrader := network.NewTLSServerUpgrader(tlsConfig)
	clientUpgrader := network.NewTLSClientUpgrader(tlsConfig)

	// Initialize validator manager and primary network's validator set
	primaryNetworkValidators := validators.NewSet()
	n.vdrs = validators.NewManager()
	if err := n.vdrs.Set(constants.PrimaryNetworkID, primaryNetworkValidators); err != nil {
		return err
	}

	// Configure benchlist
	n.Config.BenchlistConfig.Validators = n.vdrs
	n.Config.BenchlistConfig.Benchable = n.Config.ConsensusRouter
	n.benchlistManager = benchlist.NewManager(&n.Config.BenchlistConfig)

	consensusRouter := n.Config.ConsensusRouter
	if !n.Config.EnableStaking {
		if err := primaryNetworkValidators.AddWeight(n.ID, n.Config.DisabledStakingWeight); err != nil {
			return err
		}
		consensusRouter = &insecureValidatorManager{
			Router: consensusRouter,
			vdrs:   primaryNetworkValidators,
			weight: n.Config.DisabledStakingWeight,
		}
	}

	bootstrapWeight := n.beacons.Weight()
	reqWeight := (3*bootstrapWeight + 3) / 4

	if reqWeight > 0 {
		// Set a timer that will fire after a given timeout unless we connect
		// to a sufficient portion of stake-weighted nodes. If the timeout
		// fires, the node will shutdown.
		timer := timer.NewTimer(func() {
			// If the timeout fires and we're already shutting down, nothing to do.
			if !n.shuttingDown.GetValue() {
				n.Log.Fatal("Failed to connect to bootstrap nodes. Node shutting down...")
				go n.Shutdown(1)
			}
		})

		go timer.Dispatch()
		timer.SetTimeoutIn(n.Config.BootstrapBeaconConnectionTimeout)

		consensusRouter = &beaconManager{
			Router:         consensusRouter,
			timer:          timer,
			beacons:        n.beacons,
			requiredWeight: reqWeight,
		}
	}

	versionManager := version.GetCompatibility(n.Config.NetworkID)

	n.Net = network.NewDefaultNetwork(
		n.Config.ConsensusParams.Metrics,
		n.Log,
		n.ID,
		n.Config.StakingIP,
		n.Config.NetworkID,
		versionManager,
		version.NewDefaultApplicationParser(),
		listener,
		dialer,
		serverUpgrader,
		clientUpgrader,
		primaryNetworkValidators,
		n.beacons,
		consensusRouter,
		n.Config.ConnMeterResetDuration,
		n.Config.ConnMeterMaxConns,
		n.Config.SendQueueSize,
		n.Config.NetworkHealthConfig,
		n.benchlistManager,
		n.Config.PeerAliasTimeout,
		tlsKey,
		int(n.Config.PeerListSize),
		int(n.Config.PeerListGossipSize),
		n.Config.PeerListGossipFreq,
		n.Config.DialerConfig,
		n.Config.FetchOnly,
		n.Config.ConsensusGossipAcceptedFrontierSize,
		n.Config.ConsensusGossipOnAcceptSize,
	)

	return nil
}

type insecureValidatorManager struct {
	router.Router
	vdrs   validators.Set
	weight uint64
}

func (i *insecureValidatorManager) Connected(vdrID ids.ShortID) {
	_ = i.vdrs.AddWeight(vdrID, i.weight)
	i.Router.Connected(vdrID)
}

func (i *insecureValidatorManager) Disconnected(vdrID ids.ShortID) {
	// Shouldn't error unless the set previously had an error, which should
	// never happen as described above
	_ = i.vdrs.RemoveWeight(vdrID, i.weight)
	i.Router.Disconnected(vdrID)
}

type beaconManager struct {
	router.Router
	timer          *timer.Timer
	beacons        validators.Set
	requiredWeight uint64
	weight         uint64
}

func (b *beaconManager) Connected(vdrID ids.ShortID) {
	weight, ok := b.beacons.GetWeight(vdrID)
	if !ok {
		b.Router.Connected(vdrID)
		return
	}
	weight, err := math.Add64(weight, b.weight)
	if err != nil {
		b.timer.Cancel()
		b.Router.Connected(vdrID)
		return
	}
	b.weight = weight
	if b.weight >= b.requiredWeight {
		b.timer.Cancel()
	}
	b.Router.Connected(vdrID)
}

func (b *beaconManager) Disconnected(vdrID ids.ShortID) {
	if weight, ok := b.beacons.GetWeight(vdrID); ok {
		// TODO: Account for weight changes in a more robust manner.

		// Sub64 should rarely error since only validators that have added their
		// weight can become disconnected. Because it is possible that there are
		// changes to the validators set, we utilize that Sub64 returns 0 on
		// error.
		b.weight, _ = math.Sub64(b.weight, weight)
	}
	b.Router.Disconnected(vdrID)
}

// Dispatch starts the node's servers.
// Returns when the node exits.
func (n *Node) Dispatch() error {
	// Start the HTTP API server
	go n.Log.RecoverAndPanic(func() {
		var err error
		if n.Config.HTTPSEnabled {
			n.Log.Debug("initializing API server with TLS")
			err = n.APIServer.DispatchTLS(n.Config.HTTPSCertFile, n.Config.HTTPSKeyFile)
		} else {
			n.Log.Debug("initializing API server without TLS")
			err = n.APIServer.Dispatch()
		}
		// When [n].Shutdown() is called, [n.APIServer].Close() is called.
		// This causes [n.APIServer].Dispatch() to return an error.
		// If that happened, don't log/return an error here.
		if !n.shuttingDown.GetValue() {
			n.Log.Fatal("API server dispatch failed with %s", err)
		}
		// If the API server isn't running, shut down the node.
		// If node is already shutting down, this does nothing.
		n.Shutdown(1)
	})

	// Add bootstrap nodes to the peer network
	for _, peerIP := range n.Config.BootstrapIPs {
		if !peerIP.Equal(n.Config.StakingIP.IP()) {
			n.Net.TrackIP(peerIP)
		}
	}

	// Start P2P connections
	err := n.Net.Dispatch()

	// If the P2P server isn't running, shut down the node.
	// If node is already shutting down, this does nothing.
	n.Shutdown(1)

	// Wait until the node is done shutting down before returning
	n.DoneShuttingDown.Wait()
	return err
}

/*
 ******************************************************************************
 *********************** End P2P Networking Section ***************************
 ******************************************************************************
 */

func (n *Node) initDatabase(dbManager manager.Manager) error {
	n.DBManager = dbManager
	n.DB = dbManager.Current().Database

	rawExpectedGenesisHash := hashing.ComputeHash256(n.Config.GenesisBytes)

	rawGenesisHash, err := n.DB.Get(genesisHashKey)
	if err == database.ErrNotFound {
		rawGenesisHash = rawExpectedGenesisHash
		err = n.DB.Put(genesisHashKey, rawGenesisHash)
	}
	if err != nil {
		return err
	}

	genesisHash, err := ids.ToID(rawGenesisHash)
	if err != nil {
		return err
	}
	expectedGenesisHash, err := ids.ToID(rawExpectedGenesisHash)
	if err != nil {
		return err
	}

	if genesisHash != expectedGenesisHash {
		return fmt.Errorf("db contains invalid genesis hash. DB Genesis: %s Generated Genesis: %s", genesisHash, expectedGenesisHash)
	}
	return nil
}

// Set the node IDs of the peers this node should first connect to
func (n *Node) initBeacons() error {
	n.beacons = validators.NewSet()
	for _, peerID := range n.Config.BootstrapIDs {
		if err := n.beacons.AddWeight(peerID, 1); err != nil {
			return err
		}
	}
	return nil
}

// Create the EventDispatcher used for hooking events
// into the general process flow.
func (n *Node) initEventDispatcher() error {
	n.DecisionDispatcher = &triggers.EventDispatcher{}
	n.DecisionDispatcher.Initialize(n.Log)

	n.ConsensusDispatcher = &triggers.EventDispatcher{}
	n.ConsensusDispatcher.Initialize(n.Log)

	return n.ConsensusDispatcher.Register("gossip", n.Net)
}

func (n *Node) initIPCs() error {
	chainIDs := make([]ids.ID, len(n.Config.IPCDefaultChainIDs))
	for i, chainID := range n.Config.IPCDefaultChainIDs {
		id, err := ids.FromString(chainID)
		if err != nil {
			return err
		}
		chainIDs[i] = id
	}

	var err error
	n.IPCs, err = ipcs.NewChainIPCs(n.Log, n.Config.IPCPath, n.Config.NetworkID, n.ConsensusDispatcher, n.DecisionDispatcher, chainIDs)
	return err
}

// Initialize [n.indexer].
// Should only be called after [n.DB], [n.DecisionDispatcher], [n.ConsensusDispatcher],
// [n.Log], [n.APIServer], [n.chainManager] are initialized
func (n *Node) initIndexer() error {
	txIndexerDB := prefixdb.New(indexerDBPrefix, n.DB)
	var err error
	n.indexer, err = indexer.NewIndexer(indexer.Config{
		IndexingEnabled:      n.Config.IndexAPIEnabled,
		AllowIncompleteIndex: n.Config.IndexAllowIncomplete,
		DB:                   txIndexerDB,
		Log:                  n.Log,
		DecisionDispatcher:   n.DecisionDispatcher,
		ConsensusDispatcher:  n.ConsensusDispatcher,
		APIServer:            &n.APIServer,
		ShutdownF:            func() { n.Shutdown(0) }, // TODO put exit code here
	})
	if err != nil {
		return fmt.Errorf("couldn't create index for txs: %w", err)
	}

	// Chain manager will notify indexer when a chain is created
	n.chainManager.AddRegistrant(n.indexer)

	return nil
}

// Initializes the Platform chain.
// Its genesis data specifies the other chains that should be created.
func (n *Node) initChains(genesisBytes []byte) {
	n.Log.Info("initializing chains")

	// Create the Platform Chain
	n.chainManager.ForceCreateChain(chains.ChainParameters{
		ID:            constants.PlatformChainID,
		SubnetID:      constants.PrimaryNetworkID,
		GenesisData:   genesisBytes, // Specifies other chains to create
		VMAlias:       platformvm.ID.String(),
		CustomBeacons: n.beacons,
	})
}

// initAPIServer initializes the server that handles HTTP calls
func (n *Node) initAPIServer() error {
	n.Log.Info("initializing API server")

	if !n.Config.APIRequireAuthToken {
		n.APIServer.Initialize(
			n.Log,
			n.LogFactory,
			n.Config.HTTPHost,
			n.Config.HTTPPort,
			n.Config.APIAllowedOrigins,
		)
		return nil
	}

	a, err := auth.New(n.Log, "auth", n.Config.APIAuthPassword)
	if err != nil {
		return err
	}

	n.APIServer.Initialize(
		n.Log,
		n.LogFactory,
		n.Config.HTTPHost,
		n.Config.HTTPPort,
		n.Config.APIAllowedOrigins,
		a,
	)

	// only create auth service if token authorization is required
	n.Log.Info("API authorization is enabled. Auth tokens must be passed in the header of API requests, except requests to the auth service.")
	authService, err := a.CreateHandler()
	if err != nil {
		return err
	}
	handler := &common.HTTPHandler{
		LockOptions: common.NoLock,
		Handler:     authService,
	}
	return n.APIServer.AddRoute(handler, &sync.RWMutex{}, "auth", "", n.Log)
}

// Create the vmManager and register any aliases.
func (n *Node) initVMManager(genesisBytes []byte) error {
	n.vmManager = vms.NewManager(&n.APIServer, n.HTTPLog)

	n.Log.Info("initializing VM aliases")
	_, _, vmAliases, err := genesis.Aliases(genesisBytes)
	if err != nil {
		return err
	}

	for vmID, aliases := range vmAliases {
		for _, alias := range aliases {
			if err := n.vmManager.Alias(vmID, alias); err != nil {
				return err
			}
		}
	}
	return nil
}

// Create the vmManager, chainManager and register the following VMs:
// AVM, Simple Payments DAG, Simple Payments Chain, and Platform VM
// Assumes n.DBManager, n.vdrs all initialized (non-nil)
func (n *Node) initChainManager(avaxAssetID ids.ID) error {
	createAVMTx, err := genesis.VMGenesis(n.Config.GenesisBytes, avm.ID)
	if err != nil {
		return err
	}
	xChainID := createAVMTx.ID()

	createEVMTx, err := genesis.VMGenesis(n.Config.GenesisBytes, evm.ID)
	if err != nil {
		return err
	}
	cChainID := createEVMTx.ID()

	// If any of these chains die, the node shuts down
	criticalChains := ids.Set{}
	criticalChains.Add(
		constants.PlatformChainID,
		xChainID,
		cChainID,
	)

	// Manages network timeouts
	timeoutManager := &timeout.Manager{}
	if err := timeoutManager.Initialize(&n.Config.NetworkConfig, n.benchlistManager); err != nil {
		return err
	}
	go n.Log.RecoverAndPanic(timeoutManager.Dispatch)

	// Routes incoming messages from peers to the appropriate chain
	err = n.Config.ConsensusRouter.Initialize(
		n.ID,
		n.Log,
		timeoutManager,
		n.Config.ConsensusGossipFrequency,
		n.Config.ConsensusShutdownTimeout,
		criticalChains,
		n.Shutdown,
		n.Config.RouterHealthConfig,
		n.Config.NetworkConfig.MetricsNamespace,
		n.Config.NetworkConfig.Registerer,
	)
	if err != nil {
		return fmt.Errorf("couldn't initialize chain router: %w", err)
	}

	fetchOnlyFrom := validators.NewSet()
	for _, peerID := range n.Config.BootstrapIDs {
		if err := fetchOnlyFrom.AddWeight(peerID, 1); err != nil {
			return fmt.Errorf("couldn't initialize fetch from set: %w", err)
		}
	}

	n.chainManager = chains.New(&chains.ManagerConfig{
		FetchOnly:                              n.Config.FetchOnly,
		FetchOnlyFrom:                          fetchOnlyFrom,
		StakingEnabled:                         n.Config.EnableStaking,
		MaxPendingMsgs:                         n.Config.MaxPendingMsgs,
		MaxNonStakerPendingMsgs:                n.Config.MaxNonStakerPendingMsgs,
		StakerMSGPortion:                       n.Config.StakerMSGPortion,
		StakerCPUPortion:                       n.Config.StakerCPUPortion,
		Log:                                    n.Log,
		LogFactory:                             n.LogFactory,
		VMManager:                              n.vmManager,
		DecisionEvents:                         n.DecisionDispatcher,
		ConsensusEvents:                        n.ConsensusDispatcher,
		DBManager:                              n.DBManager,
		Router:                                 n.Config.ConsensusRouter,
		Net:                                    n.Net,
		ConsensusParams:                        n.Config.ConsensusParams,
		EpochFirstTransition:                   n.Config.EpochFirstTransition,
		EpochDuration:                          n.Config.EpochDuration,
		Validators:                             n.vdrs,
		NodeID:                                 n.ID,
		NetworkID:                              n.Config.NetworkID,
		Server:                                 &n.APIServer,
		Keystore:                               n.keystore,
		AtomicMemory:                           &n.sharedMemory,
		AVAXAssetID:                            avaxAssetID,
		XChainID:                               xChainID,
		CriticalChains:                         criticalChains,
		TimeoutManager:                         timeoutManager,
		HealthService:                          n.healthService,
		WhitelistedSubnets:                     n.Config.WhitelistedSubnets,
		RetryBootstrap:                         n.Config.RetryBootstrap,
		RetryBootstrapMaxAttempts:              n.Config.RetryBootstrapMaxAttempts,
		ShutdownNodeFunc:                       n.Shutdown,
		MeterVMEnabled:                         n.Config.MeterVMEnabled,
		ChainConfigs:                           n.Config.ChainConfigs,
		BootstrapMaxTimeGetAncestors:           n.Config.BootstrapMaxTimeGetAncestors,
		BootstrapMultiputMaxContainersSent:     n.Config.BootstrapMultiputMaxContainersSent,
		BootstrapMultiputMaxContainersReceived: n.Config.BootstrapMultiputMaxContainersReceived,
	})

	vdrs := n.vdrs

	// If staking is disabled, ignore updates to Subnets' validator sets
	// Instead of updating node's validator manager, platform chain makes changes
	// to its own local validator manager (which isn't used for sampling)
	if !n.Config.EnableStaking {
		vdrs = validators.NewManager()
	}

	// Register the VMs that Avalanche supports
	errs := wrappers.Errs{}
	errs.Add(
		n.vmManager.RegisterFactory(platformvm.ID, &platformvm.Factory{
			Chains:             n.chainManager,
			Validators:         vdrs,
			StakingEnabled:     n.Config.EnableStaking,
			WhitelistedSubnets: n.Config.WhitelistedSubnets,
			CreationTxFee:      n.Config.CreationTxFee,
			TxFee:              n.Config.TxFee,
			UptimePercentage:   n.Config.UptimeRequirement,
			MinValidatorStake:  n.Config.MinValidatorStake,
			MaxValidatorStake:  n.Config.MaxValidatorStake,
			MinDelegatorStake:  n.Config.MinDelegatorStake,
			MinDelegationFee:   n.Config.MinDelegationFee,
			MinStakeDuration:   n.Config.MinStakeDuration,
			MaxStakeDuration:   n.Config.MaxStakeDuration,
			StakeMintingPeriod: n.Config.StakeMintingPeriod,
		}),
		n.vmManager.RegisterFactory(avm.ID, &avm.Factory{
			CreationFee: n.Config.CreationTxFee,
			Fee:         n.Config.TxFee,
		}),
		n.vmManager.RegisterFactory(timestampvm.ID, &timestampvm.Factory{}),
		n.vmManager.RegisterFactory(secp256k1fx.ID, &secp256k1fx.Factory{}),
		n.vmManager.RegisterFactory(nftfx.ID, &nftfx.Factory{}),
		n.vmManager.RegisterFactory(propertyfx.ID, &propertyfx.Factory{}),
	)
	if errs.Errored() {
		return errs.Err
	}

	if err := n.registerRPCVMs(); err != nil {
		return err
	}

	// Notify the API server when new chains are created
	n.chainManager.AddRegistrant(&n.APIServer)
	return nil
}

// registerRPCVMs iterates in plugin dir and registers rpc chain VMs.
func (n *Node) registerRPCVMs() error {
	files, err := ioutil.ReadDir(n.Config.PluginDir)
	if err != nil {
		return err
	}

	for _, file := range files {
		if file.IsDir() {
			continue
		}
		name := file.Name()
		// Strip any extension from the file. This is to support windows .exe
		// files.
		name = name[:len(name)-len(filepath.Ext(name))]

		vmID, err := n.vmManager.Lookup(name)
		if err != nil {
			// there is no alias with plugin name, try to use full vmID.
			vmID, err = ids.FromString(name)
			if err != nil {
				return fmt.Errorf("invalid vmID %s", name)
			}
		}

		if err = n.vmManager.RegisterFactory(vmID, &rpcchainvm.Factory{
			Path: filepath.Join(n.Config.PluginDir, file.Name()),
		}); err != nil {
			return err
		}
	}

	return nil
}

// initSharedMemory initializes the shared memory for cross chain interation
func (n *Node) initSharedMemory() error {
	n.Log.Info("initializing SharedMemory")
	sharedMemoryDB := prefixdb.New([]byte("shared memory"), n.DB)
	return n.sharedMemory.Initialize(n.Log, sharedMemoryDB)
}

// initKeystoreAPI initializes the keystore service, which is an on-node wallet.
// Assumes n.APIServer is already set
func (n *Node) initKeystoreAPI() error {
	n.Log.Info("initializing keystore")
	keystoreDB := n.DBManager.NewPrefixDBManager([]byte("keystore"))
	ks, err := keystore.New(n.Log, keystoreDB)
	if err != nil {
		return err
	}
	n.keystore = ks
	keystoreHandler, err := n.keystore.CreateHandler()
	if err != nil {
		return err
	}
	if !n.Config.KeystoreAPIEnabled {
		n.Log.Info("skipping keystore API initialization because it has been disabled")
		return nil
	}
	n.Log.Info("initializing keystore API")
	handler := &common.HTTPHandler{
		LockOptions: common.NoLock,
		Handler:     keystoreHandler,
	}
	return n.APIServer.AddRoute(handler, &sync.RWMutex{}, "keystore", "", n.HTTPLog)
}

// initMetricsAPI initializes the Metrics API
// Assumes n.APIServer is already set
func (n *Node) initMetricsAPI() error {
	registry, handler := metrics.NewService()
	// It is assumed by components of the system that the Metrics interface is
	// non-nil. So, it is set regardless of if the metrics API is available or not.
	n.Config.ConsensusParams.Metrics = registry
	n.Config.NetworkConfig.MetricsNamespace = constants.PlatformName
	n.Config.NetworkConfig.Registerer = registry

	if !n.Config.MetricsAPIEnabled {
		n.Log.Info("skipping metrics API initialization because it has been disabled")
		return nil
	}

	n.Log.Info("initializing metrics API")

	dbNamespace := fmt.Sprintf("%s_db", constants.PlatformName)
	meterDBManager, err := n.DBManager.NewMeterDBManager(dbNamespace, registry)
	if err != nil {
		return err
	}
	n.DBManager = meterDBManager

	return n.APIServer.AddRoute(handler, &sync.RWMutex{}, "metrics", "", n.HTTPLog)
}

// initAdminAPI initializes the Admin API service
// Assumes n.log, n.chainManager, and n.ValidatorAPI already initialized
func (n *Node) initAdminAPI() error {
	if !n.Config.AdminAPIEnabled {
		n.Log.Info("skipping admin API initialization because it has been disabled")
		return nil
	}
	n.Log.Info("initializing admin API")
	service, err := admin.NewService(n.Log, n.chainManager, &n.APIServer, n.Config.ProfilerConfig.Dir)
	if err != nil {
		return err
	}
	return n.APIServer.AddRoute(service, &sync.RWMutex{}, "admin", "", n.HTTPLog)
}

// initProfiler initializes the continuous profiling
func (n *Node) initProfiler() {
	if !n.Config.ProfilerConfig.Enabled {
		n.Log.Info("skipping profiler initialization because it has been disabled")
		return
	}

	n.Log.Info("initializing continuous profiler")
	n.profiler = profiler.NewContinuous(
		filepath.Join(n.Config.ProfilerConfig.Dir, "continuous"),
		n.Config.ProfilerConfig.Freq,
		n.Config.ProfilerConfig.MaxNumFiles,
	)
	go n.Log.RecoverAndPanic(func() {
		err := n.profiler.Dispatch()
		if err != nil {
			n.Log.Fatal("continuous profiler failed with %s", err)
		}
		n.Shutdown(1)
	})
}

func (n *Node) initInfoAPI() error {
	if !n.Config.InfoAPIEnabled {
		n.Log.Info("skipping info API initialization because it has been disabled")
		return nil
	}
	n.Log.Info("initializing info API")
	service, err := info.NewService(
		n.Log,
		version.Current,
		n.ID,
		n.Config.NetworkID,
		n.chainManager,
		n.vmManager,
		n.Net,
		n.Config.CreationTxFee,
		n.Config.TxFee,
	)
	if err != nil {
		return err
	}
	return n.APIServer.AddRoute(service, &sync.RWMutex{}, "info", "", n.HTTPLog)
}

// initHealthAPI initializes the Health API service
// Assumes n.Log, n.Net, n.APIServer, n.HTTPLog already initialized
func (n *Node) initHealthAPI() error {
	if !n.Config.HealthAPIEnabled {
		n.healthService = health.NewNoOpService()
		n.Log.Info("skipping health API initialization because it has been disabled")
		return nil
	}

	n.Log.Info("initializing Health API")
	healthService, err := health.NewService(n.Config.HealthCheckFreq, n.Log, n.Config.NetworkConfig.MetricsNamespace, n.Config.ConsensusParams.Metrics)
	if err != nil {
		return err
	}
	n.healthService = healthService

	isBootstrappedFunc := func() (interface{}, error) {
		if pChainID, err := n.chainManager.Lookup("P"); err != nil {
			return nil, errors.New("P-Chain not created")
		} else if xChainID, err := n.chainManager.Lookup("X"); err != nil {
			return nil, errors.New("X-Chain not created")
		} else if cChainID, err := n.chainManager.Lookup("C"); err != nil {
			return nil, errors.New("C-Chain not created")
		} else if !n.chainManager.IsBootstrapped(pChainID) || !n.chainManager.IsBootstrapped(xChainID) || !n.chainManager.IsBootstrapped(cChainID) {
			return nil, errPrimarySubnetNotBootstrapped
		}

		return nil, nil
	}
	// Passes if the P, X and C chains are finished bootstrapping
	err = n.healthService.RegisterMonotonicCheck("isBootstrapped", isBootstrappedFunc)
	if err != nil {
		return fmt.Errorf("couldn't register isBootstrapped health check: %w", err)
	}

	// Register the network layer with the health service
	err = n.healthService.RegisterCheck("network", n.Net.HealthCheck)
	if err != nil {
		return fmt.Errorf("couldn't register network health check")
	}

	// Register the router with the health service
	err = n.healthService.RegisterCheck("router", n.Config.ConsensusRouter.HealthCheck)
	if err != nil {
		return fmt.Errorf("couldn't register router health check")
	}

	handler, err := n.healthService.Handler()
	if err != nil {
		return err
	}

	return n.APIServer.AddRoute(handler, &sync.RWMutex{}, "health", "", n.HTTPLog)
}

// initIPCAPI initializes the IPC API service
// Assumes n.log and n.chainManager already initialized
func (n *Node) initIPCAPI() error {
	if !n.Config.IPCAPIEnabled {
		n.Log.Info("skipping ipc API initialization because it has been disabled")
		return nil
	}
	n.Log.Info("initializing ipc API")
	service, err := ipcsapi.NewService(n.Log, n.chainManager, &n.APIServer, n.IPCs)
	if err != nil {
		return err
	}
	return n.APIServer.AddRoute(service, &sync.RWMutex{}, "ipcs", "", n.HTTPLog)
}

// Give chains aliases as specified by the genesis information
func (n *Node) initChainAliases(genesisBytes []byte) error {
	n.Log.Info("initializing chain aliases")
	_, chainAliases, _, err := genesis.Aliases(genesisBytes)
	if err != nil {
		return err
	}

	for chainID, aliases := range chainAliases {
		for _, alias := range aliases {
			if err := n.chainManager.Alias(chainID, alias); err != nil {
				return err
			}
		}
	}
	return nil
}

// APIs aliases as specified by the genesis information
func (n *Node) initAPIAliases(genesisBytes []byte) error {
	n.Log.Info("initializing API aliases")
	defaultAliases, _, _, err := genesis.Aliases(genesisBytes)
	if err != nil {
		return err
	}
<<<<<<< HEAD

=======
	// use aliases in given config
	for vmID, aliases := range n.Config.VMAliases {
		for _, alias := range aliases {
			if err := n.vmManager.Alias(vmID, alias); err != nil {
				return err
			}
		}
	}
>>>>>>> 0986b8db
	for url, aliases := range defaultAliases {
		if err := n.APIServer.AddAliases(url, aliases...); err != nil {
			return err
		}
	}
	return nil
}

// Initialize this node
func (n *Node) Initialize(
	config *Config,
	dbManager manager.Manager,
	logger logging.Logger,
	logFactory logging.Factory,
) error {
	n.Log = logger
	n.Config = config
	var err error
	n.ID, err = ids.ToShortID(hashing.PubkeyBytesToAddress(n.Config.StakingTLSCert.Leaf.Raw))
	if err != nil {
		return fmt.Errorf("problem deriving node ID from certificate: %w", err)
	}
	n.LogFactory = logFactory
	n.DoneShuttingDown.Add(1)
	n.Log.Info("node version is: %s", version.Current)
	n.Log.Info("node ID is: %s", n.ID.PrefixedString(constants.NodeIDPrefix))
	n.Log.Info("current database version: %s", dbManager.Current().Version)

	httpLog, err := logFactory.Make("http")
	if err != nil {
		return fmt.Errorf("problem initializing HTTP logger: %w", err)
	}
	n.HTTPLog = httpLog

	if err := n.initDatabase(dbManager); err != nil { // Set up the node's database
		return fmt.Errorf("problem initializing database: %w", err)
	}

	if err = n.initBeacons(); err != nil { // Configure the beacons
		return fmt.Errorf("problem initializing node beacons: %w", err)
	}
	// Start HTTP APIs
	if err := n.initAPIServer(); err != nil { // Start the API Server
		return fmt.Errorf("couldn't initialize API server: %w", err)
	}
	if err := n.initMetricsAPI(); err != nil { // Start the Metrics API
		return fmt.Errorf("couldn't initialize metrics API: %w", err)
	}
	if err := n.initKeystoreAPI(); err != nil { // Start the Keystore API
		return fmt.Errorf("couldn't initialize keystore API: %w", err)
	}

	if err := n.initSharedMemory(); err != nil { // Initialize shared memory
		return fmt.Errorf("problem initializing shared memory: %w", err)
	}

	if err = n.initNetworking(); err != nil { // Set up all networking
		return fmt.Errorf("problem initializing networking: %w", err)
	}
	if err = n.initEventDispatcher(); err != nil { // Set up the event dipatcher
		return fmt.Errorf("problem initializing event dispatcher: %w", err)
	}

	// Start the Health API
	// Has to be initialized before chain manager
	// [n.Net] must already be set
	if err := n.initHealthAPI(); err != nil {
		return fmt.Errorf("couldn't initialize health API: %w", err)
	}
	if err := n.initVMManager(n.Config.GenesisBytes); err != nil {
		return fmt.Errorf("couldn't initialize API aliases: %w", err)
	}
	if err := n.initChainManager(n.Config.AvaxAssetID); err != nil { // Set up the chain manager
		return fmt.Errorf("couldn't initialize chain manager: %w", err)
	}
	if err := n.initAdminAPI(); err != nil { // Start the Admin API
		return fmt.Errorf("couldn't initialize admin API: %w", err)
	}
	if err := n.initInfoAPI(); err != nil { // Start the Info API
		return fmt.Errorf("couldn't initialize info API: %w", err)
	}
	if err := n.initIPCs(); err != nil { // Start the IPCs
		return fmt.Errorf("couldn't initialize IPCs: %w", err)
	}
	if err := n.initIPCAPI(); err != nil { // Start the IPC API
		return fmt.Errorf("couldn't initialize the IPC API: %w", err)
	}
	if err := n.initChainAliases(n.Config.GenesisBytes); err != nil {
		return fmt.Errorf("couldn't initialize chain aliases: %w", err)
	}
	if err := n.initAPIAliases(n.Config.GenesisBytes); err != nil {
		return fmt.Errorf("couldn't initialize API aliases: %w", err)
	}
	if err := n.initIndexer(); err != nil {
		return fmt.Errorf("couldn't initialize indexer: %w", err)
	}

	n.initProfiler()

	// Start the Platform chain
	n.initChains(n.Config.GenesisBytes)
	return nil
}

// Shutdown this node
// May be called multiple times
func (n *Node) Shutdown(exitCode int) {
	if !n.shuttingDown.GetValue() { // only set the exit code once
		n.shuttingDownExitCode.SetValue(exitCode)
	}
	n.shuttingDown.SetValue(true)
	n.shutdownOnce.Do(n.shutdown)
}

func (n *Node) shutdown() {
	n.Log.Info("shutting down node with exit code %d", n.ExitCode())
	if n.IPCs != nil {
		if err := n.IPCs.Shutdown(); err != nil {
			n.Log.Debug("error during IPC shutdown: %s", err)
		}
	}
	if n.chainManager != nil {
		n.chainManager.Shutdown()
	}
	if n.profiler != nil {
		n.profiler.Shutdown()
	}
	if n.Net != nil {
		// Close already logs its own error if one occurs, so the error is ignored here
		_ = n.Net.Close()
	}
	if err := n.APIServer.Shutdown(); err != nil {
		n.Log.Debug("error during API shutdown: %s", err)
	}
	if err := n.indexer.Close(); err != nil {
		n.Log.Debug("error closing tx indexer: %w", err)
	}

	// Make sure all plugin subprocesses are killed
	n.Log.Info("cleaning up plugin subprocesses")
	plugin.CleanupClients()
	n.DoneShuttingDown.Done()
	n.Log.Info("finished node shutdown")
}

func (n *Node) ExitCode() int {
	if exitCode, ok := n.shuttingDownExitCode.GetValue().(int); ok {
		return exitCode
	}
	return 0
}<|MERGE_RESOLUTION|>--- conflicted
+++ resolved
@@ -540,6 +540,15 @@
 			}
 		}
 	}
+
+	// use aliases in given config
+	for vmID, aliases := range n.Config.VMAliases {
+		for _, alias := range aliases {
+			if err := n.vmManager.Alias(vmID, alias); err != nil {
+				return err
+			}
+		}
+	}
 	return nil
 }
 
@@ -939,18 +948,7 @@
 	if err != nil {
 		return err
 	}
-<<<<<<< HEAD
-
-=======
-	// use aliases in given config
-	for vmID, aliases := range n.Config.VMAliases {
-		for _, alias := range aliases {
-			if err := n.vmManager.Alias(vmID, alias); err != nil {
-				return err
-			}
-		}
-	}
->>>>>>> 0986b8db
+
 	for url, aliases := range defaultAliases {
 		if err := n.APIServer.AddAliases(url, aliases...); err != nil {
 			return err
