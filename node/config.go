--- conflicted
+++ resolved
@@ -164,10 +164,6 @@
 	// ChainConfigs
 	ChainConfigs map[ids.ID]chains.ChainConfig
 
-<<<<<<< HEAD
 	// PluginMode decides whether to run the app as a plugin
-=======
-	// runs as plugin
->>>>>>> cf3d15a8
 	PluginMode bool
 }