--- conflicted
+++ resolved
@@ -107,12 +107,9 @@
 	PeerAliasTimeoutKey                     = "peer-alias-timeout"
 	PluginModeKey                           = "plugin-mode-enabled"
 	BootstrapBeaconConnectionTimeoutKey     = "bootstrap-beacon-connection-timeout"
-<<<<<<< HEAD
 	ChainConfigDirKey                       = "chain-config-dir"
-=======
 	ProfileDirKey                           = "profile-dir"
 	ProfileContinuousEnabledKey             = "profile-continuous-enabled"
 	ProfileContinuousFreqKey                = "profile-continuous-freq"
 	ProfileContinuousMaxFilesKey            = "profile-continuous-max-files"
->>>>>>> f1c774ee
 )